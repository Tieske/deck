--- conflicted
+++ resolved
@@ -28,11 +28,7 @@
 	github.com/stretchr/testify v1.8.4
 	github.com/xeipuuv/gojsonschema v1.2.0
 	golang.org/x/sync v0.3.0
-<<<<<<< HEAD
-	k8s.io/code-generator v0.28.0
-=======
 	k8s.io/code-generator v0.28.2
->>>>>>> 1b8317ab
 	sigs.k8s.io/yaml v1.3.0
 )
 
@@ -48,20 +44,6 @@
 	github.com/emicklei/go-restful/v3 v3.10.1 // indirect
 	github.com/fsnotify/fsnotify v1.6.0 // indirect
 	github.com/getkin/kin-openapi v0.108.0 // indirect
-<<<<<<< HEAD
-	github.com/go-delve/delve v1.21.0 // indirect
-	github.com/go-delve/liner v1.2.3-0.20220127212407-d32d89dd2a5d // indirect
-	github.com/go-logr/logr v1.2.4 // indirect
-	github.com/go-logr/stdr v1.2.2 // indirect
-	github.com/go-ole/go-ole v1.2.6 // indirect
-	github.com/go-openapi/jsonpointer v0.20.0 // indirect
-	github.com/go-openapi/jsonreference v0.20.2 // indirect
-	github.com/go-openapi/swag v0.22.4 // indirect
-	github.com/gogo/protobuf v1.3.2 // indirect
-	github.com/golang/protobuf v1.5.3 // indirect
-	github.com/google/gnostic v0.6.9 // indirect
-	github.com/google/go-dap v0.11.0 // indirect
-=======
 	github.com/go-logr/logr v1.2.4 // indirect
 	github.com/go-logr/stdr v1.2.2 // indirect
 	github.com/go-ole/go-ole v1.2.6 // indirect
@@ -70,7 +52,6 @@
 	github.com/go-openapi/swag v0.22.3 // indirect
 	github.com/golang/protobuf v1.5.3 // indirect
 	github.com/google/gnostic-models v0.6.8 // indirect
->>>>>>> 1b8317ab
 	github.com/google/gofuzz v1.2.0 // indirect
 	github.com/hashicorp/go-cleanhttp v0.5.2 // indirect
 	github.com/hashicorp/go-immutable-radix v1.3.1 // indirect
@@ -96,14 +77,7 @@
 	github.com/mozillazg/go-unidecode v0.2.0 // indirect
 	github.com/pelletier/go-toml/v2 v2.0.9 // indirect
 	github.com/pmezard/go-difflib v1.0.0 // indirect
-<<<<<<< HEAD
-	github.com/power-devops/perfstat v0.0.0-20221212215047-62379fc7944b // indirect
-	github.com/rivo/uniseg v0.4.4 // indirect
-	github.com/russross/blackfriday/v2 v2.1.0 // indirect
-	github.com/satori/go.uuid v1.2.0 // indirect
-=======
 	github.com/power-devops/perfstat v0.0.0-20210106213030-5aafc221ea8c // indirect
->>>>>>> 1b8317ab
 	github.com/shoenig/go-m1cpu v0.1.6 // indirect
 	github.com/sirupsen/logrus v1.9.3 // indirect
 	github.com/spf13/afero v1.9.5 // indirect
@@ -120,22 +94,12 @@
 	github.com/xeipuuv/gojsonreference v0.0.0-20180127040603-bd5ef7bd5415 // indirect
 	github.com/yudai/golcs v0.0.0-20170316035057-ecda9a501e82 // indirect
 	github.com/yusufpapurcu/wmi v1.2.3 // indirect
-<<<<<<< HEAD
-	golang.org/x/mod v0.12.0 // indirect
-	golang.org/x/net v0.14.0 // indirect
-	golang.org/x/sys v0.11.0 // indirect
-	golang.org/x/text v0.12.0 // indirect
-	golang.org/x/tools v0.11.1 // indirect
-	google.golang.org/protobuf v1.31.0 // indirect
-	gopkg.in/inf.v0 v0.9.1 // indirect
-=======
 	golang.org/x/mod v0.10.0 // indirect
 	golang.org/x/net v0.13.0 // indirect
 	golang.org/x/sys v0.10.0 // indirect
 	golang.org/x/text v0.11.0 // indirect
 	golang.org/x/tools v0.8.0 // indirect
 	google.golang.org/protobuf v1.30.0 // indirect
->>>>>>> 1b8317ab
 	gopkg.in/ini.v1 v1.67.0 // indirect
 	gopkg.in/yaml.v2 v2.4.0 // indirect
 	gopkg.in/yaml.v3 v3.0.1 // indirect
@@ -145,11 +109,5 @@
 	k8s.io/gengo v0.0.0-20220902162205-c0856e24416d // indirect
 	k8s.io/klog/v2 v2.100.1 // indirect
 	k8s.io/kube-openapi v0.0.0-20230717233707-2695361300d9 // indirect
-<<<<<<< HEAD
-	k8s.io/utils v0.0.0-20230726121419-3b25d923346b // indirect
-	sigs.k8s.io/controller-runtime v0.15.1 // indirect
-	sigs.k8s.io/json v0.0.0-20221116044647-bc3834ca7abd // indirect
-=======
->>>>>>> 1b8317ab
 	sigs.k8s.io/structured-merge-diff/v4 v4.2.3 // indirect
 )