module github.com/kong/deck

go 1.20

replace github.com/yudai/gojsondiff v1.0.0 => github.com/Kong/gojsondiff v1.3.0

require (
	github.com/Kong/gojsondiff v1.3.2
	github.com/alecthomas/jsonschema v0.0.0-20191017121752-4bb6e3fae4f2
	github.com/blang/semver/v4 v4.0.0
	github.com/cenkalti/backoff/v4 v4.2.1
	github.com/fatih/color v1.15.0
	github.com/google/go-cmp v0.5.9
	github.com/google/go-querystring v1.1.0
	github.com/google/uuid v1.3.0
	github.com/hashicorp/go-memdb v1.3.4
	github.com/hashicorp/go-retryablehttp v0.7.4
	github.com/hexops/gotextdiff v1.0.3
	github.com/imdario/mergo v0.3.16
	github.com/kong/go-apiops v0.1.20
<<<<<<< HEAD
	github.com/kong/go-kong v0.45.0
=======
	github.com/kong/go-kong v0.46.0
>>>>>>> 20ef81eb
	github.com/mitchellh/go-homedir v1.1.0
	github.com/shirou/gopsutil/v3 v3.23.7
	github.com/spf13/cobra v1.7.0
	github.com/spf13/pflag v1.0.5
	github.com/spf13/viper v1.16.0
	github.com/ssgelm/cookiejarparser v1.0.1
	github.com/stretchr/testify v1.8.4
	github.com/xeipuuv/gojsonschema v1.2.0
	golang.org/x/sync v0.3.0
	k8s.io/code-generator v0.27.4
	sigs.k8s.io/yaml v1.3.0
)

require (
	github.com/Kong/go-diff v1.2.2 // indirect
	github.com/adrg/strutil v0.3.0 // indirect
	github.com/cilium/ebpf v0.11.0 // indirect
	github.com/cosiner/argv v0.1.0 // indirect
	github.com/cpuguy83/go-md2man/v2 v2.0.2 // indirect
	github.com/davecgh/go-spew v1.1.1 // indirect
	github.com/derekparker/trie v0.0.0-20230829180723-39f4de51ef7d // indirect
	github.com/dprotaso/go-yit v0.0.0-20191028211022-135eb7262960 // indirect
	github.com/emicklei/go-restful/v3 v3.10.1 // indirect
	github.com/fsnotify/fsnotify v1.6.0 // indirect
	github.com/getkin/kin-openapi v0.108.0 // indirect
	github.com/go-delve/delve v1.21.0 // indirect
	github.com/go-delve/liner v1.2.3-0.20220127212407-d32d89dd2a5d // indirect
	github.com/go-logr/logr v1.2.4 // indirect
	github.com/go-logr/stdr v1.2.2 // indirect
	github.com/go-ole/go-ole v1.2.6 // indirect
	github.com/go-openapi/jsonpointer v0.19.6 // indirect
	github.com/go-openapi/jsonreference v0.20.1 // indirect
	github.com/go-openapi/swag v0.22.3 // indirect
	github.com/gogo/protobuf v1.3.2 // indirect
	github.com/golang/protobuf v1.5.3 // indirect
	github.com/google/gnostic v0.6.9 // indirect
	github.com/google/go-dap v0.11.0 // indirect
	github.com/google/gofuzz v1.2.0 // indirect
	github.com/hashicorp/go-cleanhttp v0.5.2 // indirect
	github.com/hashicorp/go-immutable-radix v1.3.1 // indirect
	github.com/hashicorp/golang-lru v1.0.2 // indirect
	github.com/hashicorp/hcl v1.0.0 // indirect
	github.com/inconshreveable/mousetrap v1.1.0 // indirect
	github.com/invopop/yaml v0.1.0 // indirect
	github.com/josharian/intern v1.0.0 // indirect
	github.com/json-iterator/go v1.1.12 // indirect
	github.com/kong/kubernetes-ingress-controller/v2 v2.10.2 // indirect
	github.com/kong/semver/v4 v4.0.1 // indirect
	github.com/lufia/plan9stats v0.0.0-20230326075908-cb1d2100619a // indirect
	github.com/magiconair/properties v1.8.7 // indirect
	github.com/mailru/easyjson v0.7.7 // indirect
	github.com/mattn/go-colorable v0.1.13 // indirect
	github.com/mattn/go-isatty v0.0.19 // indirect
	github.com/mattn/go-runewidth v0.0.15 // indirect
	github.com/mitchellh/mapstructure v1.5.0 // indirect
	github.com/modern-go/concurrent v0.0.0-20180306012644-bacd9c7ef1dd // indirect
	github.com/modern-go/reflect2 v1.0.2 // indirect
	github.com/mohae/deepcopy v0.0.0-20170929034955-c48cc78d4826 // indirect
	github.com/mozillazg/go-slugify v0.2.0 // indirect
	github.com/mozillazg/go-unidecode v0.2.0 // indirect
	github.com/pelletier/go-toml/v2 v2.0.8 // indirect
	github.com/pmezard/go-difflib v1.0.0 // indirect
	github.com/power-devops/perfstat v0.0.0-20221212215047-62379fc7944b // indirect
	github.com/rivo/uniseg v0.4.4 // indirect
	github.com/russross/blackfriday/v2 v2.1.0 // indirect
	github.com/satori/go.uuid v1.2.0 // indirect
	github.com/shoenig/go-m1cpu v0.1.6 // indirect
	github.com/sirupsen/logrus v1.9.3 // indirect
	github.com/spf13/afero v1.9.5 // indirect
	github.com/spf13/cast v1.5.1 // indirect
	github.com/spf13/jwalterweatherman v1.1.0 // indirect
	github.com/subosito/gotenv v1.4.2 // indirect
	github.com/tidwall/gjson v1.14.4 // indirect
	github.com/tidwall/match v1.1.1 // indirect
	github.com/tidwall/pretty v1.2.1 // indirect
	github.com/tklauser/go-sysconf v0.3.11 // indirect
	github.com/tklauser/numcpus v0.6.0 // indirect
	github.com/vmware-labs/yaml-jsonpath v0.3.2 // indirect
	github.com/xeipuuv/gojsonpointer v0.0.0-20190905194746-02993c407bfb // indirect
	github.com/xeipuuv/gojsonreference v0.0.0-20180127040603-bd5ef7bd5415 // indirect
	github.com/yudai/golcs v0.0.0-20170316035057-ecda9a501e82 // indirect
	github.com/yusufpapurcu/wmi v1.2.3 // indirect
<<<<<<< HEAD
	go.starlark.net v0.0.0-20230831151029-c9e9adf3fde2 // indirect
	golang.org/x/arch v0.5.0 // indirect
	golang.org/x/exp v0.0.0-20230817173708-d852ddb80c63 // indirect
	golang.org/x/mod v0.12.0 // indirect
	golang.org/x/net v0.14.0 // indirect
	golang.org/x/sys v0.12.0 // indirect
	golang.org/x/text v0.12.0 // indirect
	golang.org/x/tools v0.12.1-0.20230815132531-74c255bcf846 // indirect
=======
	golang.org/x/mod v0.9.0 // indirect
	golang.org/x/net v0.10.0 // indirect
	golang.org/x/sys v0.10.0 // indirect
	golang.org/x/text v0.9.0 // indirect
	golang.org/x/tools v0.7.0 // indirect
>>>>>>> 20ef81eb
	google.golang.org/protobuf v1.30.0 // indirect
	gopkg.in/inf.v0 v0.9.1 // indirect
	gopkg.in/ini.v1 v1.67.0 // indirect
	gopkg.in/yaml.v2 v2.4.0 // indirect
	gopkg.in/yaml.v3 v3.0.1 // indirect
	k8s.io/api v0.27.3 // indirect
	k8s.io/apiextensions-apiserver v0.27.2 // indirect
	k8s.io/apimachinery v0.27.3 // indirect
	k8s.io/gengo v0.0.0-20220902162205-c0856e24416d // indirect
	k8s.io/klog/v2 v2.100.1 // indirect
	k8s.io/kube-openapi v0.0.0-20230501164219-8b0f38b5fd1f // indirect
	k8s.io/utils v0.0.0-20230406110748-d93618cff8a2 // indirect
	sigs.k8s.io/controller-runtime v0.15.0 // indirect
	sigs.k8s.io/json v0.0.0-20221116044647-bc3834ca7abd // indirect
	sigs.k8s.io/structured-merge-diff/v4 v4.2.3 // indirect
)<|MERGE_RESOLUTION|>--- conflicted
+++ resolved
@@ -18,11 +18,7 @@
 	github.com/hexops/gotextdiff v1.0.3
 	github.com/imdario/mergo v0.3.16
 	github.com/kong/go-apiops v0.1.20
-<<<<<<< HEAD
-	github.com/kong/go-kong v0.45.0
-=======
 	github.com/kong/go-kong v0.46.0
->>>>>>> 20ef81eb
 	github.com/mitchellh/go-homedir v1.1.0
 	github.com/shirou/gopsutil/v3 v3.23.7
 	github.com/spf13/cobra v1.7.0
@@ -105,22 +101,11 @@
 	github.com/xeipuuv/gojsonreference v0.0.0-20180127040603-bd5ef7bd5415 // indirect
 	github.com/yudai/golcs v0.0.0-20170316035057-ecda9a501e82 // indirect
 	github.com/yusufpapurcu/wmi v1.2.3 // indirect
-<<<<<<< HEAD
-	go.starlark.net v0.0.0-20230831151029-c9e9adf3fde2 // indirect
-	golang.org/x/arch v0.5.0 // indirect
-	golang.org/x/exp v0.0.0-20230817173708-d852ddb80c63 // indirect
-	golang.org/x/mod v0.12.0 // indirect
-	golang.org/x/net v0.14.0 // indirect
-	golang.org/x/sys v0.12.0 // indirect
-	golang.org/x/text v0.12.0 // indirect
-	golang.org/x/tools v0.12.1-0.20230815132531-74c255bcf846 // indirect
-=======
 	golang.org/x/mod v0.9.0 // indirect
 	golang.org/x/net v0.10.0 // indirect
 	golang.org/x/sys v0.10.0 // indirect
 	golang.org/x/text v0.9.0 // indirect
 	golang.org/x/tools v0.7.0 // indirect
->>>>>>> 20ef81eb
 	google.golang.org/protobuf v1.30.0 // indirect
 	gopkg.in/inf.v0 v0.9.1 // indirect
 	gopkg.in/ini.v1 v1.67.0 // indirect
