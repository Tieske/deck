package cmd

import (
<<<<<<< HEAD
	"net/http"

	"github.com/hbagdi/deck/dump"
	"github.com/hbagdi/deck/utils"
	"github.com/pkg/errors"
=======
	"github.com/hbagdi/deck/diff"
	"github.com/hbagdi/deck/dump"
	"github.com/hbagdi/deck/file"
	"github.com/hbagdi/deck/solver"
	"github.com/hbagdi/deck/state"
	"github.com/hbagdi/deck/utils"
>>>>>>> d8d3494b
)

var stopChannel chan struct{}

// SetStopCh sets the stop channel for long running commands.
// This is useful for cases when a process needs to be cancelled gracefully
// before it can complete to finish. Example: SIGINT
func SetStopCh(stopCh chan struct{}) {
	stopChannel = stopCh
}

var dumpConfig dump.Config

<<<<<<< HEAD
// checkWorkspace checks if workspace exists in Kong.
func checkWorkspace(config utils.KongClientConfig) error {

	workspace := config.Workspace
	if workspace == "" {
		return nil
	}

=======
func sync(filename string, dry bool) error {
	// read target file
	targetContent, err := file.GetContentFromFile(filename)
	if err != nil {
		return err
	}
	// prepare to read the current state from Kong
	config.Workspace = targetContent.Workspace
>>>>>>> d8d3494b
	client, err := utils.GetKongClient(config)
	if err != nil {
		return err
	}
<<<<<<< HEAD

	req, err := http.NewRequest("GET", config.Address+"/workspace/"+workspace,
		nil)
	if err != nil {
		return err
	}
	resp, err := client.Do(nil, req, nil)
	if resp.StatusCode == 404 {
		return errors.Errorf("workspace '%v' does not exist in Kong, "+
			"please create it before running decK.", workspace)
	}
	if err != nil {
		return errors.Wrapf(err, "checking workspace '%v' in Kong", workspace)
=======
	if targetContent.Info != nil {
		dumpConfig.SelectorTags = targetContent.Info.SelectorTags
	}

	// read the current state
	rawState, err := dump.Get(client, dumpConfig)
	if err != nil {
		return err
	}
	currentState, err := state.Get(rawState)
	if err != nil {
		return err
	}

	// read the target state
	rawState, err = file.Get(targetContent, currentState)
	if err != nil {
		return err
	}
	targetState, err := state.Get(rawState)
	if err != nil {
		return err
	}

	s, _ := diff.NewSyncer(currentState, targetState)
	errs := solver.Solve(stopChannel, s, client, dry)
	if errs != nil {
		return utils.ErrArray{Errors: errs}
>>>>>>> d8d3494b
	}
	return nil
}<|MERGE_RESOLUTION|>--- conflicted
+++ resolved
@@ -1,20 +1,15 @@
 package cmd
 
 import (
-<<<<<<< HEAD
 	"net/http"
 
-	"github.com/hbagdi/deck/dump"
-	"github.com/hbagdi/deck/utils"
-	"github.com/pkg/errors"
-=======
 	"github.com/hbagdi/deck/diff"
 	"github.com/hbagdi/deck/dump"
 	"github.com/hbagdi/deck/file"
 	"github.com/hbagdi/deck/solver"
 	"github.com/hbagdi/deck/state"
 	"github.com/hbagdi/deck/utils"
->>>>>>> d8d3494b
+	"github.com/pkg/errors"
 )
 
 var stopChannel chan struct{}
@@ -28,7 +23,6 @@
 
 var dumpConfig dump.Config
 
-<<<<<<< HEAD
 // checkWorkspace checks if workspace exists in Kong.
 func checkWorkspace(config utils.KongClientConfig) error {
 
@@ -37,21 +31,10 @@
 		return nil
 	}
 
-=======
-func sync(filename string, dry bool) error {
-	// read target file
-	targetContent, err := file.GetContentFromFile(filename)
-	if err != nil {
-		return err
-	}
-	// prepare to read the current state from Kong
-	config.Workspace = targetContent.Workspace
->>>>>>> d8d3494b
 	client, err := utils.GetKongClient(config)
 	if err != nil {
 		return err
 	}
-<<<<<<< HEAD
 
 	req, err := http.NewRequest("GET", config.Address+"/workspace/"+workspace,
 		nil)
@@ -65,7 +48,24 @@
 	}
 	if err != nil {
 		return errors.Wrapf(err, "checking workspace '%v' in Kong", workspace)
-=======
+	}
+	return nil
+}
+
+func syncMain(filename string, dry bool, parallelism int) error {
+	// read target file
+	targetContent, err := file.GetContentFromFile(filename)
+	if err != nil {
+		return err
+	}
+	// prepare to read the current state from Kong
+	config.Workspace = targetContent.Workspace
+
+	client, err := utils.GetKongClient(config)
+	if err != nil {
+		return err
+	}
+
 	if targetContent.Info != nil {
 		dumpConfig.SelectorTags = targetContent.Info.SelectorTags
 	}
@@ -91,10 +91,9 @@
 	}
 
 	s, _ := diff.NewSyncer(currentState, targetState)
-	errs := solver.Solve(stopChannel, s, client, dry)
+	errs := solver.Solve(stopChannel, s, client, parallelism, dry)
 	if errs != nil {
 		return utils.ErrArray{Errors: errs}
->>>>>>> d8d3494b
 	}
 	return nil
 }